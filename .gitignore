# Build outputs
dist/
<<<<<<< HEAD
# Allow v4.0 dist folder for distribution
!v4.0/dist/
*.spec
# Allow v4.0 spec file for building
!v4.0/*.spec
=======
build/
*.exe
>>>>>>> 8249dfcb

# Python
__pycache__/
*.py[cod]
*$py.class
*.so
.Python
env/
venv/
ENV/
env.bak/
venv.bak/

# PyInstaller
*.manifest
*.spec.bak

# Temporary files
*.tmp
*.temp
temp/
tmp/

# Test files
test_*.pdf
test_*.csv
sample_*.pdf
sample_*.csv

# OS
.DS_Store
Thumbs.db
desktop.ini

# IDE
.vscode/
.idea/
*.swp
*.swo
*~

# Output files
output/
結果/
分割結果/
リネーム結果/

# Logs
*.log
debug.log
error.log

# Backup files
*.bak
*.backup

# Old/deprecated files are kept in old/ folder for reference
# Current active files:
# - tax_document_renamer_v4.2_regional.py (main source)
# - TaxDocumentRenamer_v4.2_Regional.spec (build config)
# - README.md (documentation)
# - TAX_DOCUMENT_ISSUES_v4.1_SPECIFICATION.md (spec)<|MERGE_RESOLUTION|>--- conflicted
+++ resolved
@@ -1,15 +1,16 @@
 # Build outputs
 dist/
-<<<<<<< HEAD
 # Allow v4.0 dist folder for distribution
 !v4.0/dist/
+build/
+*.exe
+
+# PyInstaller
 *.spec
 # Allow v4.0 spec file for building
 !v4.0/*.spec
-=======
-build/
-*.exe
->>>>>>> 8249dfcb
+*.manifest
+*.spec.bak
 
 # Python
 __pycache__/
@@ -22,10 +23,6 @@
 ENV/
 env.bak/
 venv.bak/
-
-# PyInstaller
-*.manifest
-*.spec.bak
 
 # Temporary files
 *.tmp
@@ -68,7 +65,8 @@
 
 # Old/deprecated files are kept in old/ folder for reference
 # Current active files:
-# - tax_document_renamer_v4.2_regional.py (main source)
-# - TaxDocumentRenamer_v4.2_Regional.spec (build config)
-# - README.md (documentation)
-# - TAX_DOCUMENT_ISSUES_v4.1_SPECIFICATION.md (spec)+# - tax_document_renamer_v4.5.2_enhanced.py (latest monolithic)
+# - v4.0/main.py (modular version)
+# - TaxDocumentRenamer_v4.5.2_Enhanced.spec (latest build config)
+# - v4.0/TaxDocumentRenamer_v4.0_Final.spec (modular build config)
+# - README.md (documentation)