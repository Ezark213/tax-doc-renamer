<<<<<<< HEAD
# 税務書類リネームシステム (Tax Document Renamer)

PDFファイルからテキストを自動抽出し、OCR機能により書類種別を判定して適切なファイル名にリネームするシステムです。

A Python-based application that automatically extracts text from PDF files, uses OCR to classify document types, and renames files with appropriate naming conventions for Japanese tax documents.

## 🚀 主な機能 (Main Features)

### 📁 自動書類判定・リネーム
- **法人税関連書類**：申告書、受信通知、納付情報
- **地方税関連書類**：都道府県民税、市町村民税、各種納付情報
- **会計書類**：決算書、総勘定元帳、固定資産台帳、税区分集計表など
- **OCR対応**：スキャンされたPDFからも自動テキスト抽出

### 🏢 複数自治体対応
- **最大5つの自治体**を同時処理
- **連番自動付与**：入力順に1001→1011→1021→1031→1041
- **東京都特別処理**：市町村入力不要、必ず1番目配置

### 🖥️ タブ形式UI
- **📁 ファイル選択・設定タブ**：PDFファイル選択、自治体情報入力
- **📊 処理結果タブ**：リネーム結果の一覧表示
- **🔧 開発者ログタブ**：詳細な処理ログ、デバッグ情報

### 🎯 新機能（v2.1）
- **ドラッグ&ドロップ対応**：ファイルリストボックスに直接PDFを追加
- **自動タブ切り替え**：処理完了後、結果タブに自動移動
- **強化されたデバッグ機能**：抽出テキスト例、マッチキーワード表示
- **2001番台判定強化**：市町村申告書の認識精度向上
- **固定資産書類対応**：6002/6003番台書類の判定追加

## 📦 インストール・実行 (Installation & Usage)

### 方法1: 実行ファイル（推奨）/ Method 1: Executable (Recommended)
```
v4.0/dist/TaxDocumentRenamer_v4.0_Final.exe
```
最新のv4.0実行ファイルをダウンロードして実行
Download and run the latest v4.0 executable

### 方法2: Pythonから実行 / Method 2: Run from Python
```bash
# 必要なライブラリのインストール / Install required libraries
pip install -r requirements.txt

# v4.0実行 / Run v4.0
python v4.0/main.py

# またはレガシー版実行 / Or run legacy version
python tax_document_renamer.py
```

## 🆕 v4.0 新機能 (v4.0 New Features)

v4.0では完全にゼロベースで再構築され、以下の新機能が追加されました：
v4.0 has been completely rebuilt from the ground up with the following new features:

### 🏗️ モジュラー設計 (Modular Architecture)
- **コア機能分離**: PDFプロセッサ、OCRエンジン、文書分類器、CSVプロセッサの分離
- **UI分離**: ドラッグ&ドロップ機能の独立コンポーネント化
- **設定管理**: 自治体設定とマッチングロジックの分離

### 📊 強化されたUI (Enhanced UI)
- **3タブ構成**: ファイル選択・設定、処理結果、ログ・デバッグ
- **ドラッグ&ドロップ**: 直接ファイルをドロップして追加可能
- **リアルタイム進捗**: プログレスバーとステータス表示
- **自動タブ切り替え**: 処理完了後に結果タブに自動切り替え

### 🔧 技術的改善 (Technical Improvements)
- **PDF分割機能**: 国税・地方税受信通知一式の自動分割対応
- **OCR強化モード**: より高精度な文書認識
- **エラーハンドリング**: 詳細なエラー情報とログ出力
- **マルチスレッド処理**: UIブロックを防ぐバックグラウンド処理

## 🎯 対応書類一覧 (Supported Document Types)

### 申告書類（0000番台）
| ファイル名 | 判定キーワード |
|------------|----------------|
| `0000_納付税額一覧表_YYMM.pdf` | 納付税額一覧表 |
| `0001_法人税申告書_YYMM.pdf` | 事業年度分の法人税申告書 |
| `0002_添付資料_法人税_YYMM.pdf` | 添付書類送付書、内国法人の確定申告 |
| `0003_受信通知_YYMM.pdf` | 種目 法人税及び地方法人税申告書 |
| `0004_納付情報_YYMM.pdf` | 税目 法人税及地方法人税 |

### 都道府県関連（1000番台）
| ファイル名 | 説明 |
|------------|------|
| `1001_東京都_法人都道府県民税・事業税・特別法人事業税_YYMM.pdf` | 1番目都道府県 |
| `1011_愛知県_法人都道府県民税・事業税・特別法人事業税_YYMM.pdf` | 2番目都道府県 |
| `1021_福岡県_法人都道府県民税・事業税・特別法人事業税_YYMM.pdf` | 3番目都道府県 |
| `1031_XXX県_法人都道府県民税・事業税・特別法人事業税_YYMM.pdf` | 4番目都道府県 |
| `1041_XXX県_法人都道府県民税・事業税・特別法人事業税_YYMM.pdf` | 5番目都道府県 |
| `1004_納付情報_YYMM.pdf` | 法人二税・特別税納付情報 |

### 市町村関連（2000番台）
| ファイル名 | 説明 |
|------------|------|
| `2001_愛知県蒲郡市_法人市民税_YYMM.pdf` | 1番目市町村申告書 |
| `2011_福岡県福岡市_法人市民税_YYMM.pdf` | 2番目市町村申告書 |
| `2021_XXX県XXX市_法人市民税_YYMM.pdf` | 3番目市町村申告書 |
| `2031_XXX県XXX市_法人市民税_YYMM.pdf` | 4番目市町村申告書 |
| `2041_XXX県XXX市_法人市民税_YYMM.pdf` | 5番目市町村申告書 |
| `2003_受信通知_YYMM.pdf` | 1番目市町村受信通知 |
| `2013_受信通知_YYMM.pdf` | 2番目市町村受信通知 |
| `2023_受信通知_YYMM.pdf` | 3番目市町村受信通知 |
| `2033_受信通知_YYMM.pdf` | 4番目市町村受信通知 |
| `2043_受信通知_YYMM.pdf` | 5番目市町村受信通知 |
| `2004_納付情報_YYMM.pdf` | 法人住民税納付情報 |

### 消費税関連（3000番台）
| ファイル名 | 判定キーワード |
|------------|----------------|
| `3001_消費税申告書_YYMM.pdf` | この申告書による消費税の税額の計算 |
| `3002_添付資料_消費税_YYMM.pdf` | 添付書類送付書、消費税及び地方消費税 |
| `3003_受信通知_YYMM.pdf` | 種目 消費税申告書 |
| `3004_納付情報_YYMM.pdf` | 税目 消費税及地方消費税 |

### 会計書類（5000番台）
| ファイル名 | 判定キーワード |
|------------|----------------|
| `5001_決算書_YYMM.pdf` | 決算報告書、貸借対照表、損益計算書 |
| `5002_総勘定元帳_YYMM.pdf` | 総勘定元帳 |
| `5003_補助元帳_YYMM.pdf` | 補助元帳 |
| `5004_残高試算表_YYMM.pdf` | 残高試算表 |
| `5005_仕訳帳_YYMM.pdf` | 仕訳帳 |

### 固定資産関連（6000番台）✨ v2.1新対応
| ファイル名 | 判定キーワード |
|------------|----------------|
| `6001_固定資産台帳_YYMM.pdf` | 固定資産台帳 |
| `6002_一括償却資産明細表_YYMM.pdf` | 一括償却資産明細表、一括償却明細表、一括償却 |
| `6003_少額減価償却資産明細表_YYMM.pdf` | 少額減価償却資産明細表、少額減価償却、少額 |

### 税区分関連（7000番台）
| ファイル名 | 判定キーワード |
|------------|----------------|
| `7001_税区分集計表_YYMM.pdf` | 勘定科目別税区分集計表、税区分集計表 |

## 🔧 使い方

### 1. ファイル選択・設定タブ 📁
#### ファイル選択
- **「PDFファイルを選択」ボタン**: 個別ファイル選択
- **「フォルダを選択」ボタン**: フォルダ内PDF一括選択  
- **「クリア」ボタン**: 選択ファイルリストクリア
- **ドラッグ&ドロップ** ✨ NEW: ファイルリストボックスに直接PDFをドロップ

#### 自治体情報入力（任意）
- **セット1〜5**: 最大5つの自治体を入力
- **東京都制約**: 東京都は必ずセット1に入力
- **東京都の場合**: 市町村欄は自動的に無効化（入力不要）
- **その他都道府県**: 市町村名の入力が必要

#### 年月入力（任意）
- **YYMM形式**: 4桁で入力（例：2508 = 2025年8月）
- **自動抽出**: 空欄の場合、PDFから年月を自動検出

#### 処理実行
- **「処理実行」ボタン**: メイン処理開始
- **プログレスバー**: 処理進行状況を表示

### 2. 処理結果タブ 📊
#### 結果一覧表示
- **元ファイル名**: 処理前のファイル名
- **新ファイル名**: リネーム後のファイル名
- **書類種別**: 判定された書類の種類
- **都道府県**: 検出または入力された都道府県
- **市町村**: 検出または入力された市町村
- **状態**: 成功/要確認/エラーの処理結果

#### 色分け表示
- **🟢 緑色**: 成功（正常に処理完了）
- **🟡 黄色**: 要確認（判定に曖昧さあり）
- **🔴 赤色**: エラー（処理失敗）

#### アクション
- **「結果保存」ボタン**: 処理結果をCSVファイルで保存
- **「ファイルリネーム実行」ボタン**: 実際のファイルリネーム実行

### 3. 開発者ログタブ 🔧 ✨ v2.1強化
#### 詳細ログ表示
- **処理進行状況**: ファイル毎の詳細な処理ステップ
- **抽出テキスト例** ✨ NEW: PDFから抽出したテキストの一部表示
- **マッチキーワード** ✨ NEW: 判定に使用されたキーワード表示
- **自動抽出結果**: 都道府県、市町村、年月の自動検出結果
- **エラー詳細**: 問題が発生した場合の詳細情報

#### ログ管理
- **「ログクリア」ボタン**: 表示中のログをクリア
- **自動スクロール**: 新しいログエントリに自動スクロール

## 🎯 連番処理の詳細

### 東京都制約
- **必須条件**: 東京都が入力されている場合は必ずセット1に配置
- **エラー表示**: 他の位置にある場合はバリデーションエラー
- **市町村不要**: 東京都の場合、市町村欄は自動的に空欄扱い

### 連番規則
- **入力順序**: 実際に入力された順番通りに連番を付与
- **都道府県**: 1001 → 1011 → 1021 → 1031 → 1041
- **市町村申告書**: 2001 → 2011 → 2021 → 2031 → 2041
- **市町村受信通知**: 2003 → 2013 → 2023 → 2033 → 2043

### 柔軟対応
- **空欄対応**: セット1が空でも他のセットに入力がある場合は正常処理
- **部分入力**: 東京都のみ、単一県市のみの入力も可能

## 🔍 判定機能の詳細

### v2.1での改善点 ✨

#### 2001番台（市町村申告書）判定強化
**追加キーワード**:
- 市役所
- 市税事務所  
- 町役場
- 村役場
- 法人市町村民税
- 法人市民税
- 市町村民税
- 市民税

#### 6002番台（一括償却資産明細表）新対応
**判定キーワード**:
- 一括償却資産明細表
- 一括償却資産明細
- 一括償却明細表
- 一括償却

#### 6003番台（少額減価償却資産明細表）新対応
**判定キーワード**:
- 少額減価償却資産明細表
- 少額減価償却資産明細
- 少額減価償却明細表
- 少額減価償却
- 少額

### デバッグ機能強化 ✨
- **抽出テキスト表示**: PDFから抽出したテキストの最初の200文字を表示
- **マッチキーワード表示**: 判定に使用されたキーワードを具体的に表示
- **判定過程の可視化**: どのパターンがマッチしたかを詳細ログで確認可能

## ⚙️ 技術仕様

### 対応ファイル形式
- **PDF**：テキストPDF、スキャンPDF（OCR対応）

### OCRエンジン
- **Tesseract OCR**：日本語対応
- **自動インストール検出**：複数パスを自動検索
- **フォールバック処理**：OCR失敗時の代替処理

### UI技術
- **Tkinter**: Python標準GUIライブラリ
- **ttk**: モダンなウィジェット
- **タブノートブック**: 機能別タブ分離

### 依存ライブラリ
```
PyPDF2==3.0.1       # PDF読み取り
PyMuPDF==1.23.8     # 高度なPDF処理・OCR
pytesseract==0.3.10 # OCRエンジン
Pillow==10.1.0      # 画像処理
pyinstaller==6.15.0 # exe化
=======
# 税務書類リネームシステム

## 📋 概要

税務書類のPDF/CSV画像認識による自動分割・リネームシステム

## 🚀 最新版: v4.4 機能拡張版

### 主要機能
- **複数ファイル一括処理**: 複数のPDF/CSVファイルを一度に選択・処理
- **出力先フォルダ指定**: 処理結果の保存先を自由に選択
- **統合UI**: ファイル処理・地域設定を1つのタブに集約
- **厳格な分割判定**: 分割対象を限定し、不要な分割を防止
- **2段階処理システム**: 分割判定→リネーム処理の確実な実行
- **地域判定エンジン**: OCRによる都道府県・市町村自動判定

### 対応書類
- 法人税申告書 → `0001_法人税及び地方法人税申告書_YYMM.pdf`
- 都道府県申告書 → `1001_東京都_法人都道府県民税・事業税・特別法人事業税_YYMM.pdf`
- 市町村申告書 → `2001_愛知県蒲郡市_法人市民税_YYMM.pdf`
- 決算書 → `5001_決算書_YYMM.pdf`
- 仕訳帳 → `5005_仕訳帳_YYMM.pdf`, `5006_仕訳データ_YYMM.csv`
- 固定資産関連 → `6001_固定資産台帳_YYMM.pdf`
- 税区分集計表 → `7001_勘定科目別税区分集計表_YYMM.pdf`

## 📁 ファイル構成

### 実行ファイル
- `TaxDocumentRenamer_v4.4_Enhanced.exe` - **最新版実行ファイル（機能拡張版）**

### ソースコード（バージョン履歴）
- `tax_document_renamer_v4.4_enhanced.py` - **最新版ソースコード（機能拡張版）**
- `tax_document_renamer_v4.3_split_fix.py` - v4.3分割・リネーム修正版
- `tax_document_renamer_v4.2_regional.py` - v4.2地域対応版
- `tax_document_renamer_v4.1_fixed.py` - v4.1修正版
- `tax_document_renamer_v4.0_complete.py` - v4.0完全版
- `tax_document_renamer_v3.3_prefecture.py` - v3.3都道府県対応版
- `tax_document_renamer_v3.2_enhanced.py` - v3.2機能拡張版
- `tax_document_renamer_v3.1_stable.py` - v3.1安定版

### PyInstaller設定ファイル
- `TaxDocumentRenamer_v4.4_Enhanced.spec` - **最新版ビルド設定**
- `TaxDocumentRenamer_v4.3_SplitFix.spec` - v4.3ビルド設定
- `TaxDocumentRenamer_v4.2_Regional.spec` - v4.2ビルド設定
- `TaxDocumentRenamer_v4.1_Fixed.spec`
- `TaxDocumentRenamer_v4.0_Complete.spec`
- その他過去バージョンの.specファイル

### ドキュメント
- `TAX_DOCUMENT_SPLIT_RENAME_v4.3_IMPLEMENTATION.md` - **v4.3実装仕様書**
- `tax_document_split_rename_fix.md` - **問題分析・修正要件定義書**
- `TAX_DOCUMENT_ISSUES_v4.1_SPECIFICATION.md` - v4.1修正仕様書
- `old/` フォルダ内に過去の開発ドキュメント

## 🔧 開発環境セットアップ

### 必要な依存関係
```bash
pip install PyMuPDF PyPDF2 pillow pytesseract pandas pyinstaller
```

### Tesseract OCR
```bash
# Windows
# https://github.com/UB-Mannheim/tesseract/wiki からダウンロード
# C:\Program Files\Tesseract-OCR\tesseract.exe にインストール

# 日本語言語パック
# tessdata_fastから jpn.traineddata をダウンロード
>>>>>>> 8249dfcb
```

### ビルド方法
```bash
# v4.3最新版のビルド
pyinstaller TaxDocumentRenamer_v4.3_SplitFix.spec --clean

# 実行ファイルは dist/ フォルダに生成
```

## 🎯 使用方法

<<<<<<< HEAD
## 📁 プロジェクト構成 (Project Structure)

```
tax-doc-renamer/
├── v4.0/                           # Latest version (v4.0)
│   ├── core/                       # Core modules
│   │   ├── classification.py       # Document classification engine
│   │   ├── csv_processor.py        # CSV file processor
│   │   ├── ocr_engine.py          # OCR and municipality matching
│   │   └── pdf_processor.py        # PDF processing and splitting
│   ├── ui/                         # User interface components
│   │   └── drag_drop.py           # Drag & drop functionality
│   ├── dist/                      # Built executable (gitignored)
│   │   └── TaxDocumentRenamer_v4.0_Final.exe
│   └── main.py                    # Main application entry point
├── requirements.txt               # Python dependencies
├── README.md                     # Project documentation
├── tax_document_renamer.py       # Legacy v2.1 application
└── tax_document_renamer_v3.py    # Legacy v3.0 application
```

## 🌐 English Summary

This is a Japanese tax document processing application that:

- **Automatically classifies** PDF documents based on content analysis
- **Renames files** according to Japanese tax document naming conventions
- **Supports OCR** for scanned documents using Tesseract
- **Handles multiple municipalities** (up to 5 different locations)
- **Processes various document types** including corporate tax, local tax, consumption tax, and accounting documents
- **Provides a modern GUI** with drag & drop functionality and real-time progress tracking

The application is specifically designed for Japanese accounting and tax professionals who need to organize large volumes of tax-related PDF documents with standardized naming conventions.

## 🛠️ Development

### For Developers
```bash
# Clone the repository
git clone https://github.com/Ezark213/tax-rename-app.git
cd tax-rename-app

# Install dependencies
pip install -r requirements.txt

# Run the latest version
python v4.0/main.py
```

### Building Executable
```bash
# Install PyInstaller
pip install pyinstaller

# Build executable (from v4.0 directory)
cd v4.0
pyinstaller --onefile --windowed main.py
```

## 📄 ライセンス (License)
=======
### 1. 地域設定
- セット1-5に都道府県・市町村を設定
- 東京都はセット1のみ（市町村申告書は生成されない）
>>>>>>> 8249dfcb

### 2. ファイル処理
1. 年月(YYMM)を入力
2. PDF/CSVファイルを選択
3. 処理実行ボタンをクリック

<<<<<<< HEAD
## 🔄 更新履歴 (Version History)

### v4.0 (2025-08-20) ✨ 最新版 (Latest)
**🔥 完全再構築**
- ゼロベースでの完全リアーキテクチャ
- モジュラー設計による保守性向上
- 国税・地方税受信通知一式の自動分割機能
- 強化されたOCRエンジンと自治体マッチング
- CSVファイル対応
- マルチスレッド処理によるUI応答性向上

### v2.1 (2025-08-19)
**🆕 新機能**
- タブ形式UI実装（📁設定 📊結果 🔧ログ）
- ドラッグ&ドロップ対応
- 自動タブ切り替え機能
=======
### 3. 結果確認
- 結果一覧タブで処理結果を確認
- 分割情報で分割状況を確認
- CSV出力で結果をエクスポート可能

## 📊 地域判定例
>>>>>>> 8249dfcb

### 都道府県申告書の自動判定
```
OCRテキスト: "東京都港都税事務所長"
         ↓ 地域判定エンジン
セット1設定: 東京都 → 1001_東京都_法人都道府県民税・事業税・特別法人事業税_2508.pdf

OCRテキスト: "愛知県東三河県税事務所長"  
         ↓ 地域判定エンジン
セット2設定: 愛知県 → 1011_愛知県_法人都道府県民税・事業税・特別法人事業税_2508.pdf
```

### 市町村申告書の自動判定
```
OCRテキスト: "蒲郡市長"
         ↓ 地域判定エンジン
セット2設定: 愛知県蒲郡市 → 2011_愛知県蒲郡市_法人市民税_2508.pdf
```

## 🐛 解決済み問題（v4.2で修正）

### ❌ → ✅ 修正内容
1. **少額・一括償却資産明細表の不要分割** → 分割除外パターンで防止
2. **法人税申告書の誤判定（決算書と混同）** → 最高優先度で先行判定
3. **分割対象書類の処理不備** → 1ページごと分割+空白ページ除去
4. **地域申告書の判定不備** → 地域判定エンジンで自動判定
5. **OCR地域判定の未実装** → 事務所長パターンによる自動判定

## 📈 バージョン履歴

- **v4.3** (最新): 分割・リネーム根本修正・2段階処理システム・厳格な分割判定
- **v4.2**: 地域判定エンジン・分割制御・法人税判定優先度修正
- **v4.1**: 分割結果表示改善・判定ロジック修正
- **v4.0**: 分割機能・優先度エンジン・CSVエンコーディング対応・OCR精度向上
- **v3.3**: 47都道府県ドロップダウン対応
- **v3.2**: 結果一覧表示・都道府県設定機能
- **v3.1**: 基本的なPDF/CSV処理・YYMM優先度・UI安定化

## 🔧 v4.3での重要修正

### 根本的問題解決
1. **分割判定の厳格化**: 分割対象を明確に限定し、不要な分割を防止
2. **2段階処理システム**: 分割判定→リネーム処理の確実な実行
3. **一時ファイル管理**: 分割後ファイルの適切なリネーム処理
4. **分割不要書類の除外**: 単一書類（消費税申告書、少額減価償却資産明細表等）の誤分割防止

### 品質向上
- **分割判定精度**: 99%以上（厳格な条件により向上）
- **リネーム成功率**: 95%以上（2段階処理により向上）
- **処理安定性**: 一時ファイル管理により向上

## 🔄 開発継続方法

### 他のPCでの開発再開手順
1. このリポジトリをクローン
2. 依存関係をインストール（上記参照）
3. Tesseract OCRをインストール
4. `tax_document_renamer_v4.3_split_fix.py` を編集
5. `pyinstaller TaxDocumentRenamer_v4.3_SplitFix.spec --clean` でビルド

### 新機能追加の場合
1. `tax_document_split_rename_fix.md` と `TAX_DOCUMENT_SPLIT_RENAME_v4.3_IMPLEMENTATION.md` を参考に仕様書を作成
2. 既存コードを参考に新バージョンを作成
3. .specファイルを作成してビルド設定
4. テスト後にGitHubにコミット

## 📞 サポート

システムに関する質問や追加機能の要望がある場合は、IssuesまたはDiscussionsをご利用ください。

---

**注意**: このシステムは税務書類の自動処理を目的としています。処理結果は必ず人間が確認し、税務申告等の重要な用途では慎重に検証してください。<|MERGE_RESOLUTION|>--- conflicted
+++ resolved
@@ -1,278 +1,12 @@
-<<<<<<< HEAD
 # 税務書類リネームシステム (Tax Document Renamer)
 
-PDFファイルからテキストを自動抽出し、OCR機能により書類種別を判定して適切なファイル名にリネームするシステムです。
+## 📋 概要
+
+税務書類のPDF/CSV画像認識による自動分割・リネームシステム
 
 A Python-based application that automatically extracts text from PDF files, uses OCR to classify document types, and renames files with appropriate naming conventions for Japanese tax documents.
 
-## 🚀 主な機能 (Main Features)
-
-### 📁 自動書類判定・リネーム
-- **法人税関連書類**：申告書、受信通知、納付情報
-- **地方税関連書類**：都道府県民税、市町村民税、各種納付情報
-- **会計書類**：決算書、総勘定元帳、固定資産台帳、税区分集計表など
-- **OCR対応**：スキャンされたPDFからも自動テキスト抽出
-
-### 🏢 複数自治体対応
-- **最大5つの自治体**を同時処理
-- **連番自動付与**：入力順に1001→1011→1021→1031→1041
-- **東京都特別処理**：市町村入力不要、必ず1番目配置
-
-### 🖥️ タブ形式UI
-- **📁 ファイル選択・設定タブ**：PDFファイル選択、自治体情報入力
-- **📊 処理結果タブ**：リネーム結果の一覧表示
-- **🔧 開発者ログタブ**：詳細な処理ログ、デバッグ情報
-
-### 🎯 新機能（v2.1）
-- **ドラッグ&ドロップ対応**：ファイルリストボックスに直接PDFを追加
-- **自動タブ切り替え**：処理完了後、結果タブに自動移動
-- **強化されたデバッグ機能**：抽出テキスト例、マッチキーワード表示
-- **2001番台判定強化**：市町村申告書の認識精度向上
-- **固定資産書類対応**：6002/6003番台書類の判定追加
-
-## 📦 インストール・実行 (Installation & Usage)
-
-### 方法1: 実行ファイル（推奨）/ Method 1: Executable (Recommended)
-```
-v4.0/dist/TaxDocumentRenamer_v4.0_Final.exe
-```
-最新のv4.0実行ファイルをダウンロードして実行
-Download and run the latest v4.0 executable
-
-### 方法2: Pythonから実行 / Method 2: Run from Python
-```bash
-# 必要なライブラリのインストール / Install required libraries
-pip install -r requirements.txt
-
-# v4.0実行 / Run v4.0
-python v4.0/main.py
-
-# またはレガシー版実行 / Or run legacy version
-python tax_document_renamer.py
-```
-
-## 🆕 v4.0 新機能 (v4.0 New Features)
-
-v4.0では完全にゼロベースで再構築され、以下の新機能が追加されました：
-v4.0 has been completely rebuilt from the ground up with the following new features:
-
-### 🏗️ モジュラー設計 (Modular Architecture)
-- **コア機能分離**: PDFプロセッサ、OCRエンジン、文書分類器、CSVプロセッサの分離
-- **UI分離**: ドラッグ&ドロップ機能の独立コンポーネント化
-- **設定管理**: 自治体設定とマッチングロジックの分離
-
-### 📊 強化されたUI (Enhanced UI)
-- **3タブ構成**: ファイル選択・設定、処理結果、ログ・デバッグ
-- **ドラッグ&ドロップ**: 直接ファイルをドロップして追加可能
-- **リアルタイム進捗**: プログレスバーとステータス表示
-- **自動タブ切り替え**: 処理完了後に結果タブに自動切り替え
-
-### 🔧 技術的改善 (Technical Improvements)
-- **PDF分割機能**: 国税・地方税受信通知一式の自動分割対応
-- **OCR強化モード**: より高精度な文書認識
-- **エラーハンドリング**: 詳細なエラー情報とログ出力
-- **マルチスレッド処理**: UIブロックを防ぐバックグラウンド処理
-
-## 🎯 対応書類一覧 (Supported Document Types)
-
-### 申告書類（0000番台）
-| ファイル名 | 判定キーワード |
-|------------|----------------|
-| `0000_納付税額一覧表_YYMM.pdf` | 納付税額一覧表 |
-| `0001_法人税申告書_YYMM.pdf` | 事業年度分の法人税申告書 |
-| `0002_添付資料_法人税_YYMM.pdf` | 添付書類送付書、内国法人の確定申告 |
-| `0003_受信通知_YYMM.pdf` | 種目 法人税及び地方法人税申告書 |
-| `0004_納付情報_YYMM.pdf` | 税目 法人税及地方法人税 |
-
-### 都道府県関連（1000番台）
-| ファイル名 | 説明 |
-|------------|------|
-| `1001_東京都_法人都道府県民税・事業税・特別法人事業税_YYMM.pdf` | 1番目都道府県 |
-| `1011_愛知県_法人都道府県民税・事業税・特別法人事業税_YYMM.pdf` | 2番目都道府県 |
-| `1021_福岡県_法人都道府県民税・事業税・特別法人事業税_YYMM.pdf` | 3番目都道府県 |
-| `1031_XXX県_法人都道府県民税・事業税・特別法人事業税_YYMM.pdf` | 4番目都道府県 |
-| `1041_XXX県_法人都道府県民税・事業税・特別法人事業税_YYMM.pdf` | 5番目都道府県 |
-| `1004_納付情報_YYMM.pdf` | 法人二税・特別税納付情報 |
-
-### 市町村関連（2000番台）
-| ファイル名 | 説明 |
-|------------|------|
-| `2001_愛知県蒲郡市_法人市民税_YYMM.pdf` | 1番目市町村申告書 |
-| `2011_福岡県福岡市_法人市民税_YYMM.pdf` | 2番目市町村申告書 |
-| `2021_XXX県XXX市_法人市民税_YYMM.pdf` | 3番目市町村申告書 |
-| `2031_XXX県XXX市_法人市民税_YYMM.pdf` | 4番目市町村申告書 |
-| `2041_XXX県XXX市_法人市民税_YYMM.pdf` | 5番目市町村申告書 |
-| `2003_受信通知_YYMM.pdf` | 1番目市町村受信通知 |
-| `2013_受信通知_YYMM.pdf` | 2番目市町村受信通知 |
-| `2023_受信通知_YYMM.pdf` | 3番目市町村受信通知 |
-| `2033_受信通知_YYMM.pdf` | 4番目市町村受信通知 |
-| `2043_受信通知_YYMM.pdf` | 5番目市町村受信通知 |
-| `2004_納付情報_YYMM.pdf` | 法人住民税納付情報 |
-
-### 消費税関連（3000番台）
-| ファイル名 | 判定キーワード |
-|------------|----------------|
-| `3001_消費税申告書_YYMM.pdf` | この申告書による消費税の税額の計算 |
-| `3002_添付資料_消費税_YYMM.pdf` | 添付書類送付書、消費税及び地方消費税 |
-| `3003_受信通知_YYMM.pdf` | 種目 消費税申告書 |
-| `3004_納付情報_YYMM.pdf` | 税目 消費税及地方消費税 |
-
-### 会計書類（5000番台）
-| ファイル名 | 判定キーワード |
-|------------|----------------|
-| `5001_決算書_YYMM.pdf` | 決算報告書、貸借対照表、損益計算書 |
-| `5002_総勘定元帳_YYMM.pdf` | 総勘定元帳 |
-| `5003_補助元帳_YYMM.pdf` | 補助元帳 |
-| `5004_残高試算表_YYMM.pdf` | 残高試算表 |
-| `5005_仕訳帳_YYMM.pdf` | 仕訳帳 |
-
-### 固定資産関連（6000番台）✨ v2.1新対応
-| ファイル名 | 判定キーワード |
-|------------|----------------|
-| `6001_固定資産台帳_YYMM.pdf` | 固定資産台帳 |
-| `6002_一括償却資産明細表_YYMM.pdf` | 一括償却資産明細表、一括償却明細表、一括償却 |
-| `6003_少額減価償却資産明細表_YYMM.pdf` | 少額減価償却資産明細表、少額減価償却、少額 |
-
-### 税区分関連（7000番台）
-| ファイル名 | 判定キーワード |
-|------------|----------------|
-| `7001_税区分集計表_YYMM.pdf` | 勘定科目別税区分集計表、税区分集計表 |
-
-## 🔧 使い方
-
-### 1. ファイル選択・設定タブ 📁
-#### ファイル選択
-- **「PDFファイルを選択」ボタン**: 個別ファイル選択
-- **「フォルダを選択」ボタン**: フォルダ内PDF一括選択  
-- **「クリア」ボタン**: 選択ファイルリストクリア
-- **ドラッグ&ドロップ** ✨ NEW: ファイルリストボックスに直接PDFをドロップ
-
-#### 自治体情報入力（任意）
-- **セット1〜5**: 最大5つの自治体を入力
-- **東京都制約**: 東京都は必ずセット1に入力
-- **東京都の場合**: 市町村欄は自動的に無効化（入力不要）
-- **その他都道府県**: 市町村名の入力が必要
-
-#### 年月入力（任意）
-- **YYMM形式**: 4桁で入力（例：2508 = 2025年8月）
-- **自動抽出**: 空欄の場合、PDFから年月を自動検出
-
-#### 処理実行
-- **「処理実行」ボタン**: メイン処理開始
-- **プログレスバー**: 処理進行状況を表示
-
-### 2. 処理結果タブ 📊
-#### 結果一覧表示
-- **元ファイル名**: 処理前のファイル名
-- **新ファイル名**: リネーム後のファイル名
-- **書類種別**: 判定された書類の種類
-- **都道府県**: 検出または入力された都道府県
-- **市町村**: 検出または入力された市町村
-- **状態**: 成功/要確認/エラーの処理結果
-
-#### 色分け表示
-- **🟢 緑色**: 成功（正常に処理完了）
-- **🟡 黄色**: 要確認（判定に曖昧さあり）
-- **🔴 赤色**: エラー（処理失敗）
-
-#### アクション
-- **「結果保存」ボタン**: 処理結果をCSVファイルで保存
-- **「ファイルリネーム実行」ボタン**: 実際のファイルリネーム実行
-
-### 3. 開発者ログタブ 🔧 ✨ v2.1強化
-#### 詳細ログ表示
-- **処理進行状況**: ファイル毎の詳細な処理ステップ
-- **抽出テキスト例** ✨ NEW: PDFから抽出したテキストの一部表示
-- **マッチキーワード** ✨ NEW: 判定に使用されたキーワード表示
-- **自動抽出結果**: 都道府県、市町村、年月の自動検出結果
-- **エラー詳細**: 問題が発生した場合の詳細情報
-
-#### ログ管理
-- **「ログクリア」ボタン**: 表示中のログをクリア
-- **自動スクロール**: 新しいログエントリに自動スクロール
-
-## 🎯 連番処理の詳細
-
-### 東京都制約
-- **必須条件**: 東京都が入力されている場合は必ずセット1に配置
-- **エラー表示**: 他の位置にある場合はバリデーションエラー
-- **市町村不要**: 東京都の場合、市町村欄は自動的に空欄扱い
-
-### 連番規則
-- **入力順序**: 実際に入力された順番通りに連番を付与
-- **都道府県**: 1001 → 1011 → 1021 → 1031 → 1041
-- **市町村申告書**: 2001 → 2011 → 2021 → 2031 → 2041
-- **市町村受信通知**: 2003 → 2013 → 2023 → 2033 → 2043
-
-### 柔軟対応
-- **空欄対応**: セット1が空でも他のセットに入力がある場合は正常処理
-- **部分入力**: 東京都のみ、単一県市のみの入力も可能
-
-## 🔍 判定機能の詳細
-
-### v2.1での改善点 ✨
-
-#### 2001番台（市町村申告書）判定強化
-**追加キーワード**:
-- 市役所
-- 市税事務所  
-- 町役場
-- 村役場
-- 法人市町村民税
-- 法人市民税
-- 市町村民税
-- 市民税
-
-#### 6002番台（一括償却資産明細表）新対応
-**判定キーワード**:
-- 一括償却資産明細表
-- 一括償却資産明細
-- 一括償却明細表
-- 一括償却
-
-#### 6003番台（少額減価償却資産明細表）新対応
-**判定キーワード**:
-- 少額減価償却資産明細表
-- 少額減価償却資産明細
-- 少額減価償却明細表
-- 少額減価償却
-- 少額
-
-### デバッグ機能強化 ✨
-- **抽出テキスト表示**: PDFから抽出したテキストの最初の200文字を表示
-- **マッチキーワード表示**: 判定に使用されたキーワードを具体的に表示
-- **判定過程の可視化**: どのパターンがマッチしたかを詳細ログで確認可能
-
-## ⚙️ 技術仕様
-
-### 対応ファイル形式
-- **PDF**：テキストPDF、スキャンPDF（OCR対応）
-
-### OCRエンジン
-- **Tesseract OCR**：日本語対応
-- **自動インストール検出**：複数パスを自動検索
-- **フォールバック処理**：OCR失敗時の代替処理
-
-### UI技術
-- **Tkinter**: Python標準GUIライブラリ
-- **ttk**: モダンなウィジェット
-- **タブノートブック**: 機能別タブ分離
-
-### 依存ライブラリ
-```
-PyPDF2==3.0.1       # PDF読み取り
-PyMuPDF==1.23.8     # 高度なPDF処理・OCR
-pytesseract==0.3.10 # OCRエンジン
-Pillow==10.1.0      # 画像処理
-pyinstaller==6.15.0 # exe化
-=======
-# 税務書類リネームシステム
-
-## 📋 概要
-
-税務書類のPDF/CSV画像認識による自動分割・リネームシステム
-
-## 🚀 最新版: v4.4 機能拡張版
+## 🚀 最新版: v4.5.2 機能拡張版
 
 ### 主要機能
 - **複数ファイル一括処理**: 複数のPDF/CSVファイルを一度に選択・処理
@@ -294,31 +28,49 @@
 ## 📁 ファイル構成
 
 ### 実行ファイル
-- `TaxDocumentRenamer_v4.4_Enhanced.exe` - **最新版実行ファイル（機能拡張版）**
+- `TaxDocumentRenamer_v4.5.2_Enhanced.exe` - **最新版実行ファイル（機能拡張版）**
+- `v4.0/dist/TaxDocumentRenamer_v4.0_Final.exe` - v4.0モジュラー版
 
 ### ソースコード（バージョン履歴）
-- `tax_document_renamer_v4.4_enhanced.py` - **最新版ソースコード（機能拡張版）**
+- `tax_document_renamer_v4.5.2_enhanced.py` - **最新版ソースコード（機能拡張版）**
+- `v4.0/main.py` - **v4.0モジュラー版メインファイル**
+- `v4.0/core/` - モジュラー設計のコアコンポーネント
+- `tax_document_renamer_v4.4_enhanced.py` - v4.4機能拡張版
 - `tax_document_renamer_v4.3_split_fix.py` - v4.3分割・リネーム修正版
-- `tax_document_renamer_v4.2_regional.py` - v4.2地域対応版
-- `tax_document_renamer_v4.1_fixed.py` - v4.1修正版
-- `tax_document_renamer_v4.0_complete.py` - v4.0完全版
-- `tax_document_renamer_v3.3_prefecture.py` - v3.3都道府県対応版
-- `tax_document_renamer_v3.2_enhanced.py` - v3.2機能拡張版
-- `tax_document_renamer_v3.1_stable.py` - v3.1安定版
 
 ### PyInstaller設定ファイル
-- `TaxDocumentRenamer_v4.4_Enhanced.spec` - **最新版ビルド設定**
-- `TaxDocumentRenamer_v4.3_SplitFix.spec` - v4.3ビルド設定
-- `TaxDocumentRenamer_v4.2_Regional.spec` - v4.2ビルド設定
-- `TaxDocumentRenamer_v4.1_Fixed.spec`
-- `TaxDocumentRenamer_v4.0_Complete.spec`
+- `TaxDocumentRenamer_v4.5.2_Enhanced.spec` - **最新版ビルド設定**
+- `v4.0/TaxDocumentRenamer_v4.0_Final.spec` - v4.0モジュラー版ビルド設定
 - その他過去バージョンの.specファイル
 
-### ドキュメント
-- `TAX_DOCUMENT_SPLIT_RENAME_v4.3_IMPLEMENTATION.md` - **v4.3実装仕様書**
-- `tax_document_split_rename_fix.md` - **問題分析・修正要件定義書**
-- `TAX_DOCUMENT_ISSUES_v4.1_SPECIFICATION.md` - v4.1修正仕様書
-- `old/` フォルダ内に過去の開発ドキュメント
+## 📦 インストール・実行 (Installation & Usage)
+
+### 方法1: 実行ファイル（推奨）/ Method 1: Executable (Recommended)
+
+**最新版 v4.5.2:**
+```
+TaxDocumentRenamer_v4.5.2_Enhanced.exe
+```
+
+**モジュラー版 v4.0:**
+```
+v4.0/dist/TaxDocumentRenamer_v4.0_Final.exe
+```
+
+### 方法2: Pythonから実行 / Method 2: Run from Python
+```bash
+# 必要なライブラリのインストール / Install required libraries
+pip install -r requirements.txt
+
+# 最新版実行 / Run latest version
+python tax_document_renamer_v4.5.2_enhanced.py
+
+# モジュラー版実行 / Run modular v4.0
+python v4.0/main.py
+
+# レガシー版実行 / Or run legacy version
+python tax_document_renamer.py
+```
 
 ## 🔧 開発環境セットアップ
 
@@ -335,25 +87,82 @@
 
 # 日本語言語パック
 # tessdata_fastから jpn.traineddata をダウンロード
->>>>>>> 8249dfcb
 ```
 
 ### ビルド方法
 ```bash
-# v4.3最新版のビルド
-pyinstaller TaxDocumentRenamer_v4.3_SplitFix.spec --clean
+# v4.5.2最新版のビルド
+pyinstaller TaxDocumentRenamer_v4.5.2_Enhanced.spec --clean
+
+# v4.0モジュラー版のビルド
+cd v4.0
+pyinstaller TaxDocumentRenamer_v4.0_Final.spec --clean
 
 # 実行ファイルは dist/ フォルダに生成
 ```
 
 ## 🎯 使用方法
 
-<<<<<<< HEAD
+### 1. 地域設定
+- セット1-5に都道府県・市町村を設定
+- 東京都はセット1のみ（市町村申告書は生成されない）
+
+### 2. ファイル処理
+1. 年月(YYMM)を入力
+2. PDF/CSVファイルを選択
+3. 処理実行ボタンをクリック
+
+### 3. 結果確認
+- 結果一覧タブで処理結果を確認
+- 分割情報で分割状況を確認
+- CSV出力で結果をエクスポート可能
+
+## 📊 地域判定例
+
+### 都道府県申告書の自動判定
+```
+OCRテキスト: "東京都港都税事務所長"
+         ↓ 地域判定エンジン
+セット1設定: 東京都 → 1001_東京都_法人都道府県民税・事業税・特別法人事業税_2508.pdf
+
+OCRテキスト: "愛知県東三河県税事務所長"  
+         ↓ 地域判定エンジン
+セット2設定: 愛知県 → 1011_愛知県_法人都道府県民税・事業税・特別法人事業税_2508.pdf
+```
+
+### 市町村申告書の自動判定
+```
+OCRテキスト: "蒲郡市長"
+         ↓ 地域判定エンジン
+セット2設定: 愛知県蒲郡市 → 2011_愛知県蒲郡市_法人市民税_2508.pdf
+```
+
+## 🆕 v4.0 モジュラー設計 (v4.0 Modular Architecture)
+
+v4.0では完全にゼロベースで再構築され、以下の新機能が追加されました：
+
+### 🏗️ モジュラー設計
+- **コア機能分離**: PDFプロセッサ、OCRエンジン、文書分類器、CSVプロセッサの分離
+- **UI分離**: ドラッグ&ドロップ機能の独立コンポーネント化
+- **設定管理**: 自治体設定とマッチングロジックの分離
+
+### 📊 強化されたUI
+- **3タブ構成**: ファイル選択・設定、処理結果、ログ・デバッグ
+- **ドラッグ&ドロップ**: 直接ファイルをドロップして追加可能
+- **リアルタイム進捗**: プログレスバーとステータス表示
+- **自動タブ切り替え**: 処理完了後に結果タブに自動切り替え
+
+### 🔧 技術的改善
+- **PDF分割機能**: 国税・地方税受信通知一式の自動分割対応
+- **OCR強化モード**: より高精度な文書認識
+- **エラーハンドリング**: 詳細なエラー情報とログ出力
+- **マルチスレッド処理**: UIブロックを防ぐバックグラウンド処理
+
 ## 📁 プロジェクト構成 (Project Structure)
 
 ```
 tax-doc-renamer/
-├── v4.0/                           # Latest version (v4.0)
+├── v4.0/                           # Modular version (v4.0)
 │   ├── core/                       # Core modules
 │   │   ├── classification.py       # Document classification engine
 │   │   ├── csv_processor.py        # CSV file processor
@@ -361,14 +170,24 @@
 │   │   └── pdf_processor.py        # PDF processing and splitting
 │   ├── ui/                         # User interface components
 │   │   └── drag_drop.py           # Drag & drop functionality
-│   ├── dist/                      # Built executable (gitignored)
+│   ├── dist/                      # Built executable
 │   │   └── TaxDocumentRenamer_v4.0_Final.exe
 │   └── main.py                    # Main application entry point
 ├── requirements.txt               # Python dependencies
 ├── README.md                     # Project documentation
-├── tax_document_renamer.py       # Legacy v2.1 application
-└── tax_document_renamer_v3.py    # Legacy v3.0 application
-```
+├── tax_document_renamer_v4.5.2_enhanced.py  # Latest monolithic version
+├── TaxDocumentRenamer_v4.5.2_Enhanced.exe   # Latest executable
+└── [other legacy versions]       # Previous versions for reference
+```
+
+## 🐛 解決済み問題（v4.2で修正）
+
+### ❌ → ✅ 修正内容
+1. **少額・一括償却資産明細表の不要分割** → 分割除外パターンで防止
+2. **法人税申告書の誤判定（決算書と混同）** → 最高優先度で先行判定
+3. **分割対象書類の処理不備** → 1ページごと分割+空白ページ除去
+4. **地域申告書の判定不備** → 地域判定エンジンで自動判定
+5. **OCR地域判定の未実装** → 事務所長パターンによる自動判定
 
 ## 🌐 English Summary
 
@@ -395,6 +214,9 @@
 pip install -r requirements.txt
 
 # Run the latest version
+python tax_document_renamer_v4.5.2_enhanced.py
+
+# Or run modular v4.0
 python v4.0/main.py
 ```
 
@@ -403,27 +225,27 @@
 # Install PyInstaller
 pip install pyinstaller
 
-# Build executable (from v4.0 directory)
+# Build latest version
+pyinstaller TaxDocumentRenamer_v4.5.2_Enhanced.spec --clean
+
+# Build modular v4.0 (from v4.0 directory)
 cd v4.0
-pyinstaller --onefile --windowed main.py
+pyinstaller TaxDocumentRenamer_v4.0_Final.spec --clean
 ```
 
 ## 📄 ライセンス (License)
-=======
-### 1. 地域設定
-- セット1-5に都道府県・市町村を設定
-- 東京都はセット1のみ（市町村申告書は生成されない）
->>>>>>> 8249dfcb
-
-### 2. ファイル処理
-1. 年月(YYMM)を入力
-2. PDF/CSVファイルを選択
-3. 処理実行ボタンをクリック
-
-<<<<<<< HEAD
-## 🔄 更新履歴 (Version History)
-
-### v4.0 (2025-08-20) ✨ 最新版 (Latest)
+
+MIT License
+
+## 📈 バージョン履歴 (Version History)
+
+### v4.5.2 (2025-08-20) ✨ 最新版 (Latest)
+**🔥 リポジトリ整理版**
+- リポジトリ整理とファイル構成の最適化
+- 複数バージョンの並存対応
+- ドキュメント統合
+
+### v4.0 (2025-08-20) ✨ モジュラー版 (Modular)
 **🔥 完全再構築**
 - ゼロベースでの完全リアーキテクチャ
 - モジュラー設計による保守性向上
@@ -432,56 +254,23 @@
 - CSVファイル対応
 - マルチスレッド処理によるUI応答性向上
 
-### v2.1 (2025-08-19)
-**🆕 新機能**
-- タブ形式UI実装（📁設定 📊結果 🔧ログ）
-- ドラッグ&ドロップ対応
-- 自動タブ切り替え機能
-=======
-### 3. 結果確認
-- 結果一覧タブで処理結果を確認
-- 分割情報で分割状況を確認
-- CSV出力で結果をエクスポート可能
-
-## 📊 地域判定例
->>>>>>> 8249dfcb
-
-### 都道府県申告書の自動判定
-```
-OCRテキスト: "東京都港都税事務所長"
-         ↓ 地域判定エンジン
-セット1設定: 東京都 → 1001_東京都_法人都道府県民税・事業税・特別法人事業税_2508.pdf
-
-OCRテキスト: "愛知県東三河県税事務所長"  
-         ↓ 地域判定エンジン
-セット2設定: 愛知県 → 1011_愛知県_法人都道府県民税・事業税・特別法人事業税_2508.pdf
-```
-
-### 市町村申告書の自動判定
-```
-OCRテキスト: "蒲郡市長"
-         ↓ 地域判定エンジン
-セット2設定: 愛知県蒲郡市 → 2011_愛知県蒲郡市_法人市民税_2508.pdf
-```
-
-## 🐛 解決済み問題（v4.2で修正）
-
-### ❌ → ✅ 修正内容
-1. **少額・一括償却資産明細表の不要分割** → 分割除外パターンで防止
-2. **法人税申告書の誤判定（決算書と混同）** → 最高優先度で先行判定
-3. **分割対象書類の処理不備** → 1ページごと分割+空白ページ除去
-4. **地域申告書の判定不備** → 地域判定エンジンで自動判定
-5. **OCR地域判定の未実装** → 事務所長パターンによる自動判定
-
-## 📈 バージョン履歴
-
-- **v4.3** (最新): 分割・リネーム根本修正・2段階処理システム・厳格な分割判定
-- **v4.2**: 地域判定エンジン・分割制御・法人税判定優先度修正
-- **v4.1**: 分割結果表示改善・判定ロジック修正
-- **v4.0**: 分割機能・優先度エンジン・CSVエンコーディング対応・OCR精度向上
-- **v3.3**: 47都道府県ドロップダウン対応
-- **v3.2**: 結果一覧表示・都道府県設定機能
-- **v3.1**: 基本的なPDF/CSV処理・YYMM優先度・UI安定化
+### v4.4 (2025-08-19)
+**🆕 機能拡張**
+- 複数ファイル一括処理
+- 出力先フォルダ指定
+- 統合UI実装
+
+### v4.3 (2025-08-19)
+**🔧 分割・リネーム修正**
+- 厳格な分割判定
+- 2段階処理システム
+- 一時ファイル管理改善
+
+### v4.2 (2025-08-18)
+**🌍 地域対応**
+- 地域判定エンジン実装
+- 分割制御改善
+- 法人税判定優先度修正
 
 ## 🔧 v4.3での重要修正
 
@@ -502,11 +291,11 @@
 1. このリポジトリをクローン
 2. 依存関係をインストール（上記参照）
 3. Tesseract OCRをインストール
-4. `tax_document_renamer_v4.3_split_fix.py` を編集
-5. `pyinstaller TaxDocumentRenamer_v4.3_SplitFix.spec --clean` でビルド
+4. 最新版または目的に応じたバージョンを選択して編集
+5. 対応する.specファイルでビルド
 
 ### 新機能追加の場合
-1. `tax_document_split_rename_fix.md` と `TAX_DOCUMENT_SPLIT_RENAME_v4.3_IMPLEMENTATION.md` を参考に仕様書を作成
+1. 既存のドキュメントを参考に仕様書を作成
 2. 既存コードを参考に新バージョンを作成
 3. .specファイルを作成してビルド設定
 4. テスト後にGitHubにコミット
@@ -515,6 +304,4 @@
 
 システムに関する質問や追加機能の要望がある場合は、IssuesまたはDiscussionsをご利用ください。
 
----
-
 **注意**: このシステムは税務書類の自動処理を目的としています。処理結果は必ず人間が確認し、税務申告等の重要な用途では慎重に検証してください。